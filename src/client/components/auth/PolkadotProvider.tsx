import React, { useEffect, useMemo, useState } from 'react'
import {
  BackButton,
  FButton,
  H3,
  Icons,
  Input,
  LoadingPolkadot,
  Modal,
  P,
  Select,
} from '#client/components/ui'
import config from '#client/config'
import { CopyToClipboard } from '#client/components/ui'
import { api } from '#client/utils/api'
import { WalletAggregator, WalletType } from '@polkadot-onboard/core'
import { InjectedWalletProvider } from '@polkadot-onboard/injected-wallets'
import { WalletConnectProvider } from '@polkadot-onboard/wallet-connect/packages/wallet-connect/src'

const DAPP_NAME = config.appName

import {
  AuthSteps,
  Errors,
  ErrorComponent,
  GENERIC_ERROR,
  StepWrapper,
  WhiteWindow,
  providerUrls,
  WalletTab,
} from './helper'
import { sign, verify } from '#client/utils/polkadot'
import { extensionConfig, walletConnectConfig } from './config'
import { cn } from '#client/utils'

type ModalProps = {
  onConfirm: () => void
  onCancel: () => void
  className?: string
}

export const ConfirmationModal: React.FC<ModalProps> = ({
  onConfirm,
  onCancel,
  className,
}) => {
  return (
    <Modal
      onClose={onCancel}
      title="Important information"
      className={className}
    >
      <div className="flex flex-col gap-4">
        <div>
          <P className="font-bold mb-0">Please be patient</P>
          <p className="mt-0 text-text-secondary">
            Signature/sign requests to your wallet might take a while to
            propagate (2-5 seconds).
          </p>
        </div>

        <div>
          <P className="font-bold mb-0">No redirect back from wallet</P>
          <p className="text-text-secondary">
            After your sign the request in you wallet, you will need to manually
            return back to the browser to continue.
          </p>
        </div>
        <FButton onClick={onConfirm} className="w-full rounded-sm">
          Noted
        </FButton>
      </div>
    </Modal>
  )
}

const LoaderWithText = ({ text = 'Connecting' }: { text?: string }) => (
  <div className="flex flex-col justify-center items-center">
    <H3>{text}</H3>
    <LoadingPolkadot />
  </div>
)

export const PolkadotProvider: React.FC = () => {
  const [wallets, setWallets] = useState<any>([])
  const [chosenWallet, setChosenWallet] = useState<any>()
  const [accounts, setAccounts] = useState<
    Array<{ address: string; name: string; source: string }>
  >([])
  const [selectedAddress, setSelectedAddress] = useState('')
  const [isValidSignature, setIsValidSignature] = useState(false)
  const [userSignature, setUserSignature] = useState<string | null>(null)
  const [error, setError] = useState<JSX.Element | string>()
  const [loading, setLoading] = useState(false)
  const [step, setStep] = useState(AuthSteps.Connecting)
  const [userDetails, setUserDetails] = useState({ fullName: '', email: '' })
  const [walletConnect, setWalletConnect] = useState<any>(null)
  const [showModal, setShowModal] = useState<any>(false)
  const [showTryAgain, setShowTryAgain] = useState<any>(false)
  const [loaderText, setLoaderText] = useState<string>('Connecting')
  const [modalShown, setModalShown] = useState(false)

  const isWalletConnect = (w) => w.type === WalletType.WALLET_CONNECT
  const selectedAccount = useMemo(
    () => accounts.find((a) => a.address === selectedAddress),
    [selectedAddress]
  )

  const callbackPath = useMemo(() => {
    const currentUrl = new URL(document.location.href)
    return currentUrl.searchParams.get('callbackPath')
  }, [document.location.href])

  const googleUrl = useMemo(() => {
    const url = new URL(providerUrls.google)
    url.searchParams.append('callbackPath', '/settings')
    url.searchParams.append(
      'account',
      JSON.stringify({
        address: selectedAccount?.address,
        name: selectedAccount?.name,
        source: selectedAccount?.source,
      })
    )
    if (userSignature) {
      url.searchParams.append('signature', userSignature)
    }
    return url.toString()
  }, [selectedAccount, userSignature])

  const polkadotUrl = (path: string) =>
    new URL(`${config.appHost}/auth/polkadot/${path}`).toString()

  const ButtonWrapper = ({
    children,
    className,
  }: {
    children: React.ReactNode
    className?: string
  }) => (
    <div
      className={cn(
        'flex flex-col gap-4 sm:flex-row justify-between w-full mt-6',
        className
      )}
    >
      {children}
    </div>
  )

  const onConnected = {
    [WalletType.WALLET_CONNECT]: async (walletInfo) => {
      try {
        setLoading(true)
        setChosenWallet(walletInfo)
        let accounts = await walletInfo.getAccounts()
        accounts = Array.from(
          new Set(
            accounts
              .filter((a) => a.address.startsWith('1'))
              .map((a) => a.address)
          )
        )
        accounts = accounts.map((addr) => {
          return {
            name: '...' + addr.slice(addr.length - 12, addr.length),
            address: addr,
            source: walletInfo.session.peer.metadata.name,
            wallet: walletInfo,
          }
        })

        setAccounts(accounts)
        setStep(AuthSteps.ChooseAccount)
        setLoading(false)
      } catch (e) {
        setLoading(false)
        console.log(e)
      }
    },
    [WalletType.INJECTED]: async (walletInfo) => {
      try {
        setLoading(true)
        setChosenWallet(walletInfo)
        let accounts = await walletInfo.getAccounts()
        if (!accounts.length) {
          setStep(AuthSteps.Error)
          setError(ErrorComponent[Errors.NoAccountsError](walletInfo.metadata))
          return
        }
        accounts = accounts.map((account) => ({
          ...account,
          source: walletInfo.metadata.id,
          wallet: walletInfo,
        }))
        setAccounts(accounts)
        setStep(AuthSteps.ChooseAccount)
        setLoading(false)
      } catch (e) {
        setLoading(false)
        console.log(e)
      }
    },
  }

  useEffect(() => {
    if (step === AuthSteps.ReConnecting) {
      setStep(AuthSteps.Connecting)
      setError('')
    }
    if (step === AuthSteps.Connecting) {
      let walletAggregator = new WalletAggregator([
        new InjectedWalletProvider(extensionConfig, DAPP_NAME),
        new WalletConnectProvider(walletConnectConfig, DAPP_NAME),
      ])
      setTimeout(async () => {
        walletAggregator
          .getWallets()
          .then((wallets) => {
            setWallets(wallets)
            let confWallets = wallets.map((wallet) => {
              if (isWalletConnect(wallet)) {
                if (!walletConnect) {
                  setWalletConnect(wallet)
                }
                wallet.walletConnectModal.setTheme({
                  themeMode: 'dark',
                  themeVariables: {
                    '--wcm-font-family': 'Unbounded, sans-serif',
                    '--wcm-accent-color': '#E6007A',
                  },
                })
              }
              return wallet
            })
            setWallets(confWallets)
            setStep(AuthSteps.ChooseWallet)
            setLoading(false)
          })
          .catch((e) => {
            console.error(e)
            switch (e.message) {
              case Errors.NoAccountsError:
                setError(ErrorComponent[Errors.NoAccountsError])
                break
              default:
                console.error(e)
                setError(GENERIC_ERROR)
                break
            }
          })
      }, 1000)
    }
  }, [step])

  useEffect(() => {
    if (isValidSignature && step === AuthSteps.Redirect) {
      window.location.href = '/'
    }
  }, [isValidSignature, step])

  const loginUser = async (signature: string) => {
    try {
      if (!selectedAccount) {
        throw new Error('No account has been selected for login.')
      }
      const account = {
        address: selectedAccount?.address,
        name: selectedAccount?.name,
        source: selectedAccount?.source,
      }
      const { data: response } = await api.post(`${polkadotUrl('users')}`, {
        selectedAccount: account,
        signature,
      })
      if (!response.userRegistered) {
        setLoading(false)
        setStep(AuthSteps.Warning)
        return
      }

      console.log(selectedAccount)
      console.log(account)
      try {
        await api.post(`${polkadotUrl('login')}`, {
          selectedAccount: account,
          signature,
        })
      } catch (e) {
        console.log(e)
        setStep(AuthSteps.Warning)
      }

      setIsValidSignature(true)
      setLoading(false)
      if (callbackPath) {
        window.location.href = callbackPath
      } else {
        setStep(AuthSteps.Redirect)
      }
    } catch (e: any) {
      setError(GENERIC_ERROR)
      console.error(e)
    }
  }

  const createUser = async () => {
    try {
      setLoading(true)
      if (!selectedAccount) {
        throw new Error('No account has been selected for user creation.')
      }
      await api.post(`${polkadotUrl('register')}`, {
        selectedAccount: {
          address: selectedAccount?.address,
          name: selectedAccount?.name,
          source: selectedAccount?.source,
        },
        signature: userSignature,
      })
      setIsValidSignature(true)
      setStep(AuthSteps.BasicSetting)
      setLoading(false)
    } catch (e: any) {
      setError(GENERIC_ERROR)
      console.error(e)
    }
  }

  const handleLogin = async () => {
    try {
      if (!selectedAccount) {
        console.error('Invalid account.')
        return
      }
      if (!isWalletConnect(chosenWallet)) {
        setLoaderText('Please sign the request')
      } else {
        setLoaderText('Connecting to your wallet...')
        // window.location.href = selectedAccount?.source + '://'
        setTimeout(() => {
          setLoaderText('Processing takes about 2-7 seconds')
        }, 5000)
        setTimeout(() => setShowTryAgain(true), 30000)
      }
      setLoading(true)
      const signature = await sign(
        selectedAccount.address,
        selectedAccount.wallet.signer
      )
      if (signature) {
        setUserSignature(signature)
        const isSignatureValid = verify(selectedAccount.address, signature)
        if (isSignatureValid) {
          await loginUser(signature)
        } else {
          setIsValidSignature(false)
        }
      }
    } catch (e: any) {
      if (e?.message === 'Cancelled') {
        console.error('The user cancelled signing process')
      } else {
        console.error(e)
      }
    }
  }

  const updateUser = async (ev: React.FormEvent) => {
    ev.preventDefault()
    try {
      await api.put(`${config.appHost}/user-api/users/me/limited`, userDetails)
      setStep(AuthSteps.Redirect)
    } catch (e) {
      console.error(e)
      setError(GENERIC_ERROR)
    }
  }

  const getStep = (currentStep: string) => {
    switch (currentStep) {
      case AuthSteps.Connecting:
        return (
          <StepWrapper>
            <LoaderWithText />
          </StepWrapper>
        )

      case AuthSteps.ChooseWallet:
        return (
          <StepWrapper title="Choose Wallet">
            {!error && (
              <div className="flex flex-col gap-4">
                {wallets.map((ext) => {
                  return (
                    <WalletTab
                      key={ext.metadata.id}
                      wallet={ext}
                      name={
                        isWalletConnect(ext)
                          ? 'Wallet Connect'
                          : ext.metadata.title
                      }
                      id={ext.metadata.id}
                      onClickConnect={() => {
                        setShowModal(true)
                        setModalShown(true)
                        onConnected[ext.type](ext)
                      }}
                    />
                  )
                })}
              </div>
            )}
          </StepWrapper>
        )

      case AuthSteps.ChooseAccount:
        return (
<<<<<<< HEAD
          <div className="grid grid-cols-[1fr_2fr_1fr]">
            <div>
              <BackButton className="self-start" />
            </div>
            <StepWrapper
              title="Choose your account"
              subtitle={`Works with Polkadot Js and Talisman`}
            >
              <div>
                <Select
                  placeholder="select account"
                  containerClassName="w-full mt-4 mb-2"
                  value={selectedAddress}
                  onChange={(v) => {
                    setSelectedAddress(v)
                    setError('')
                  }}
                  options={[{ label: 'select account', value: '' }].concat(
                    accounts.map((account) => ({
                      label: `${account.meta.name} (${account.meta.source})`,
                      value: account.address,
                    }))
                  )}
                ></Select>
                <div className="flex align-middle justify-center gap-2 mb-14">
                  <Icons.WarningIcon />
                  <P
                    textType="additional"
                    className="text-text-secondary mt-0 max-w-[400px] text-left"
                  >
                    We strongly recommend to use a separate empty account as
                    identity instead of your wallet with real funds.
                  </P>
                </div>
              </div>
              <FButton
                className="w-full"
                kind="primary"
                size="small"
                onClick={() => handleLogin()}
              >
                Continue
              </FButton>
              {error && <div className="text-accents-red">{error}</div>}
            </StepWrapper>
          </div>
=======
          <StepWrapper title="Choose account">
            <div>
              <Select
                placeholder="select account"
                containerClassName="w-full mb-4"
                value={selectedAddress}
                onChange={(v) => {
                  setSelectedAddress(v)
                  setError('')
                }}
                options={accounts.map((account) => ({
                  label: `${account.name} (${account.source})`,
                  value: account.address,
                }))}
              ></Select>
              <div className="flex align-middle justify-center gap-2 mb-2">
                <Icons.WarningIcon />
                <P
                  textType="additional"
                  className="text-text-secondary mt-0 max-w-[400px] text-left"
                >
                  We strongly recommend to use a separate empty account as
                  identity instead of your wallet with real funds.
                </P>
              </div>
              <ButtonWrapper>
                <FButton
                  className="w-full sm:w-fit h-14 sm:h-full"
                  kind="secondary"
                  size="small"
                  onClick={() => setStep(AuthSteps.ChooseWallet)}
                >
                  Back
                </FButton>
                <FButton
                  className="w-full sm:w-fit h-14  sm:h-full"
                  kind="primary"
                  size="small"
                  onClick={() => handleLogin()}
                  disabled={!selectedAccount}
                >
                  Continue
                </FButton>
              </ButtonWrapper>
            </div>

            {isWalletConnect(chosenWallet) && (
              <WalletTab
                className="w-fit mt-4 mx-auto border-0"
                key={walletConnect.metadata.id}
                wallet={walletConnect}
                name={'Wallet Connect'}
                id={walletConnect.metadata.id}
                onClickConnect={() => {
                  if (!modalShown) {
                    setShowModal(true)
                  }
                  onConnected[WalletType.WALLET_CONNECT](walletConnect)
                }}
                disconnect={true}
              />
            )}
          </StepWrapper>
>>>>>>> b1d59975
        )
      case AuthSteps.Warning:
        return (
          <div className="flex flex-col gap-4">
            <StepWrapper title="New account">
              <div className="mb-6">
                <>
                  <div className="flex items-center text-text-secondary justify-between opacity-50">
                    <P>{`${selectedAddress.slice(0, 28)}...`} </P>
                    <CopyToClipboard text={selectedAddress} />
                  </div>
                  <P className="mb-6 mt-0 text-left">
                    {' '}
                    This address is not linked to any account.
                    <br />
                    Do you want to create a new account?
                  </P>
                </>
                <ButtonWrapper className="sm:flex-col">
                  <FButton onClick={createUser}>
                    Yes, create a new account
                  </FButton>
                  <FButton
                    kind="secondary"
                    onClick={() => (window.location.href = googleUrl)}
                  >
                    No, link to my existing Google account.
                  </FButton>
                </ButtonWrapper>
              </div>
            </StepWrapper>
            <FButton
              kind="link"
              href="/login"
              className="mt-4 w-fit m-auto text-text-secondary"
            >
              {' '}
              Go to Login
            </FButton>
          </div>
        )
      case AuthSteps.BasicSetting:
        return (
          <StepWrapper
            title="Set Up Your Profile"
            subtitle={
              'Let us know a few details about you so we know how to properly address you, and how to contact you.'
            }
          >
            <form className="w-5/6 mt-4" onSubmit={updateUser}>
              <Input
                name="fullName"
                type="text"
                placeholder="Your full name"
                value={userDetails.fullName || ''}
                onChange={(value) =>
                  setUserDetails((x) => ({ ...x, fullName: String(value) }))
                }
                containerClassName="w-full"
                className="mb-2"
              />
              <Input
                name="email"
                type="email"
                placeholder="Your contact email"
                value={userDetails.email || ''}
                onChange={(value) =>
                  setUserDetails((x) => ({ ...x, email: String(value) }))
                }
                containerClassName="w-full"
                className="mb-4"
              />
              <FButton className="mt-4" type="submit">
                Continue
              </FButton>
            </form>
          </StepWrapper>
        )
      case AuthSteps.Error:
        return (
          <StepWrapper title="Error">
            {error}
            <FButton
              className="mt-4"
              onClick={() => setStep(AuthSteps.ReConnecting)}
            >
              Try again
            </FButton>
          </StepWrapper>
        )
      case AuthSteps.Redirect:
        return (
          <div className="flex justify-center items-center">
            <LoadingPolkadot />
          </div>
        )
      default:
        break
    }
  }

  return (
    <WhiteWindow>
      {showModal && (
        <ConfirmationModal
          onConfirm={() => setShowModal(false)}
          onCancel={() => setShowModal(false)}
        />
      )}
      {!loading && getStep(step)}
      {loading && (
        <div>
          <LoaderWithText text={loaderText} />
          {showTryAgain && (
            <FButton
              kind="link"
              className="mt-2"
              onClick={() => {
                setLoading(false)
                setLoaderText('Connecting')
              }}
            >
              Try again
            </FButton>
          )}
        </div>
      )}
    </WhiteWindow>
  )
}<|MERGE_RESOLUTION|>--- conflicted
+++ resolved
@@ -1,6 +1,5 @@
 import React, { useEffect, useMemo, useState } from 'react'
 import {
-  BackButton,
   FButton,
   H3,
   Icons,
@@ -417,54 +416,6 @@
 
       case AuthSteps.ChooseAccount:
         return (
-<<<<<<< HEAD
-          <div className="grid grid-cols-[1fr_2fr_1fr]">
-            <div>
-              <BackButton className="self-start" />
-            </div>
-            <StepWrapper
-              title="Choose your account"
-              subtitle={`Works with Polkadot Js and Talisman`}
-            >
-              <div>
-                <Select
-                  placeholder="select account"
-                  containerClassName="w-full mt-4 mb-2"
-                  value={selectedAddress}
-                  onChange={(v) => {
-                    setSelectedAddress(v)
-                    setError('')
-                  }}
-                  options={[{ label: 'select account', value: '' }].concat(
-                    accounts.map((account) => ({
-                      label: `${account.meta.name} (${account.meta.source})`,
-                      value: account.address,
-                    }))
-                  )}
-                ></Select>
-                <div className="flex align-middle justify-center gap-2 mb-14">
-                  <Icons.WarningIcon />
-                  <P
-                    textType="additional"
-                    className="text-text-secondary mt-0 max-w-[400px] text-left"
-                  >
-                    We strongly recommend to use a separate empty account as
-                    identity instead of your wallet with real funds.
-                  </P>
-                </div>
-              </div>
-              <FButton
-                className="w-full"
-                kind="primary"
-                size="small"
-                onClick={() => handleLogin()}
-              >
-                Continue
-              </FButton>
-              {error && <div className="text-accents-red">{error}</div>}
-            </StepWrapper>
-          </div>
-=======
           <StepWrapper title="Choose account">
             <div>
               <Select
@@ -528,7 +479,6 @@
               />
             )}
           </StepWrapper>
->>>>>>> b1d59975
         )
       case AuthSteps.Warning:
         return (
